--- conflicted
+++ resolved
@@ -1,9 +1,6 @@
 package org.skife.jdbi.v2.sqlobject;
 
 import org.skife.jdbi.v2.SQLStatement;
-import org.skife.jdbi.v2.sqlobject.SQLStatementCustomizer;
-import org.skife.jdbi.v2.sqlobject.SQLStatementCustomizerFactory;
-import org.skife.jdbi.v2.sqlobject.SQLStatementCustomizingAnnotation;
 import org.skife.jdbi.v2.tweak.StatementLocator;
 
 import java.lang.annotation.Annotation;
@@ -15,23 +12,14 @@
 import java.lang.reflect.Method;
 
 /**
-<<<<<<< HEAD
  * @deprecated use {@link org.skife.jdbi.v2.sqlobject.customizers.OverrideStatementLocatorWith} instead
  */
 @Deprecated
-=======
- * Use this to override the statement locator on a sql object, May be specified on either the interface
- * or method level.
- */
->>>>>>> 1491b1fc
 @Retention(RetentionPolicy.RUNTIME)
 @SQLStatementCustomizingAnnotation(OverrideStatementLocatorWith.Factory.class)
 @Target({ElementType.TYPE, ElementType.METHOD})
 public @interface OverrideStatementLocatorWith
 {
-    /**
-     * Specify the statement locator class to use
-     */
     Class<? extends org.skife.jdbi.v2.tweak.StatementLocator> value();
 
     static class Factory implements SQLStatementCustomizerFactory
