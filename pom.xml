--- conflicted
+++ resolved
@@ -80,126 +80,11 @@
     </properties>
 
     <profiles>
-<<<<<<< HEAD
-      <profile>
-        <id>jdk8</id>
-        <activation>
-          <jdk>[8,9)</jdk>
-        </activation>
-        <build>
-          <pluginManagement>
-            <plugins>
-              <plugin>
-                <groupId>org.apache.maven.plugins</groupId>
-                <artifactId>maven-toolchains-plugin</artifactId>
-                <version>1.1</version>
-                <configuration>
-                  <toolchains>
-                    <jdk>
-                      <version>1.8</version>
-                      <vendor>oracle</vendor>
-                    </jdk>
-                  </toolchains>
-                </configuration>
-              </plugin>
-            </plugins>
-          </pluginManagement>
-        </build>
-      </profile>
-      <profile>
-        <id>jdk9</id>
-        <activation>
-          <jdk>[9,</jdk>
-        </activation>
-        <properties>
-          <project.build.targetJdk>9</project.build.targetJdk>
-          <basepom.check.skip-coverage>true</basepom.check.skip-coverage>
-          <basepom.check.skip-findbugs>true</basepom.check.skip-findbugs>
-          <basepom.check.skip-pmd>true</basepom.check.skip-pmd>
-        </properties>
-        <build>
-          <pluginManagement>
-            <plugins>
-              <plugin>
-                <groupId>org.apache.maven.plugins</groupId>
-                <artifactId>maven-toolchains-plugin</artifactId>
-                <version>1.1</version>
-                <configuration>
-                  <toolchains>
-                    <jdk>
-                      <version>1.9</version>
-                      <vendor>oracle</vendor>
-                    </jdk>
-                  </toolchains>
-                </configuration>
-              </plugin>
-              <plugin>
-                <groupId>org.apache.maven.plugins</groupId>
-                <artifactId>maven-dependency-plugin</artifactId>
-                <dependencies>
-                  <dependency>
-                    <groupId>org.ow2.asm</groupId>
-                    <artifactId>asm</artifactId>
-                    <version>6.1</version>
-                  </dependency>
-                </dependencies>
-              </plugin>
-              <plugin>
-                <groupId>org.apache.maven.plugins</groupId>
-                <artifactId>maven-surefire-plugin</artifactId>
-                <version>2.21.0</version>
-              </plugin>
-            </plugins>
-          </pluginManagement>
-        </build>
-      </profile>
-
-      <profile>
-        <id>toolchains</id>
-        <activation>
-          <property>
-            <name>toolchain</name>
-          </property>
-        </activation>
-        <build>
-         <plugins>
-           <plugin>
-             <groupId>org.apache.maven.plugins</groupId>
-             <artifactId>maven-toolchains-plugin</artifactId>
-             <executions>
-               <execution>
-                 <goals>
-                   <goal>toolchain</goal>
-                 </goals>
-               </execution>
-             </executions>
-           </plugin>
-         </plugins>
-        </build>
-      </profile>
-      <profile>
-        <id>oracle</id>
-        <activation>
-          <file>
-            <exists>.build-oracle</exists>
-          </file>
-        </activation>
-        <modules>
-          <module>oracle12</module>
-        </modules>
-        <dependencyManagement>
-          <dependencies>
-            <dependency>
-              <groupId>org.jdbi</groupId>
-              <artifactId>jdbi3-oracle12</artifactId>
-              <version>${project.version}</version>
-            </dependency>
-          </dependencies>
-        </dependencyManagement>
-      </profile>
-=======
         <profile>
-            <id>toolchains</id>
+            <id>jdk8</id>
+            <activation>
+                <jdk>[8,9)</jdk>
+            </activation>
             <build>
                 <pluginManagement>
                     <plugins>
@@ -210,7 +95,7 @@
                             <configuration>
                                 <toolchains>
                                     <jdk>
-                                        <version>${project.build.targetJdk}</version>
+                                        <version>1.8</version>
                                         <vendor>oracle</vendor>
                                     </jdk>
                                 </toolchains>
@@ -218,6 +103,63 @@
                         </plugin>
                     </plugins>
                 </pluginManagement>
+            </build>
+        </profile>
+        <profile>
+            <id>jdk9</id>
+            <activation>
+                <jdk>[9,</jdk>
+            </activation>
+            <properties>
+                <project.build.targetJdk>9</project.build.targetJdk>
+                <basepom.check.skip-coverage>true</basepom.check.skip-coverage>
+                <basepom.check.skip-findbugs>true</basepom.check.skip-findbugs>
+                <basepom.check.skip-pmd>true</basepom.check.skip-pmd>
+            </properties>
+            <build>
+                <pluginManagement>
+                    <plugins>
+                        <plugin>
+                            <groupId>org.apache.maven.plugins</groupId>
+                            <artifactId>maven-toolchains-plugin</artifactId>
+                            <version>1.1</version>
+                            <configuration>
+                                <toolchains>
+                                    <jdk>
+                                        <version>1.9</version>
+                                        <vendor>oracle</vendor>
+                                    </jdk>
+                                </toolchains>
+                            </configuration>
+                        </plugin>
+                        <plugin>
+                            <groupId>org.apache.maven.plugins</groupId>
+                            <artifactId>maven-dependency-plugin</artifactId>
+                            <dependencies>
+                                <dependency>
+                                    <groupId>org.ow2.asm</groupId>
+                                    <artifactId>asm</artifactId>
+                                    <version>6.1</version>
+                                </dependency>
+                            </dependencies>
+                        </plugin>
+                        <plugin>
+                            <groupId>org.apache.maven.plugins</groupId>
+                            <artifactId>maven-surefire-plugin</artifactId>
+                            <version>2.21.0</version>
+                        </plugin>
+                    </plugins>
+                </pluginManagement>
+            </build>
+        </profile>
+        <profile>
+            <id>toolchains</id>
+            <activation>
+                <property>
+                    <name>toolchain</name>
+                </property>
+            </activation>
+            <build>
                 <plugins>
                     <plugin>
                         <groupId>org.apache.maven.plugins</groupId>
@@ -253,7 +195,6 @@
                 </dependencies>
             </dependencyManagement>
         </profile>
->>>>>>> f0f12070
     </profiles>
 
     <build>
